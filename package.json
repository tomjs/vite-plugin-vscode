--- conflicted
+++ resolved
@@ -70,13 +70,8 @@
     "kolorist": "^1.8.0",
     "lodash.clonedeep": "^4.5.0",
     "lodash.merge": "^4.6.2",
-<<<<<<< HEAD
-    "node-html-parser": "^6.1.13",
+    "node-html-parser": "^7.0.1",
     "tsdown": "^0.12.9"
-=======
-    "node-html-parser": "^7.0.1",
-    "tsup": "^8.5.0"
->>>>>>> 44f63e80
   },
   "devDependencies": {
     "@commitlint/cli": "^19.8.1",
